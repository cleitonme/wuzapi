--- conflicted
+++ resolved
@@ -11,20 +11,14 @@
       - DB_PASSWORD=${DB_PASSWORD:-wuzapi}
       - DB_NAME=${DB_NAME:-wuzapi}
       - DB_HOST=db
-<<<<<<< HEAD
+
       - DB_PORT=${DB_PORT:-5432}
       - TZ=${TZ:-America/Sao_Paulo}
       - WEBHOOK_FORMAT=${WEBHOOK_FORMAT:-json}
       - SESSION_DEVICE_NAME=${SESSION_DEVICE_NAME:-WuzAPI}
-=======
-      - DB_PORT=5432
-      - TZ=America/Sao_Paulo
-      - WEBHOOK_FORMAT=json
-      - SESSION_DEVICE_NAME=WuzAPI
       # RabbitMQ configuration Optional
       - RABBITMQ_URL=amqp://wuzapi:wuzapi@rabbitmq:5672/
       - RABBITMQ_QUEUE=whatsapp_events
->>>>>>> 03a941c1
     deploy:
       mode: replicated
       replicas: 1
