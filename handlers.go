--- conflicted
+++ resolved
@@ -5539,7 +5539,6 @@
 	}
 }
 
-<<<<<<< HEAD
 // Configure HMAC
 func (s *server) ConfigureHmac() http.HandlerFunc {
 	type hmacConfigStruct struct {
@@ -5662,7 +5661,9 @@
 		s.respondWithJSON(w, http.StatusOK, map[string]interface{}{
 			"Details": "HMAC configuration deleted successfully",
 		})
-=======
+  }
+}
+
 // RejectCall rejects an incoming call
 func (s *server) RejectCall() http.HandlerFunc {
 
@@ -5719,6 +5720,5 @@
 			s.Respond(w, r, http.StatusOK, string(responseJson))
 		}
 		return
->>>>>>> 2b8edbc2
 	}
 }